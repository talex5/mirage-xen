--- conflicted
+++ resolved
@@ -17,13 +17,8 @@
 type t
 type id = string
 
-<<<<<<< HEAD
-val listen : t -> (Io_page.t -> unit Lwt.t) -> unit Lwt.t
-val destroy : t -> unit 
-=======
 val listen : t -> (Cstruct.t -> unit Lwt.t) -> unit Lwt.t
 val destroy : t -> unit Lwt.t
->>>>>>> 3983bbff
 
 val write : t -> Cstruct.t -> unit Lwt.t
 val writev : t -> Cstruct.t list -> unit Lwt.t
