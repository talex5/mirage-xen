(*
 * Copyright (c) 2010-2011 Anil Madhavapeddy <anil@recoil.org>
 *
 * Permission to use, copy, modify, and distribute this software for any
 * purpose with or without fee is hereby granted, provided that the above
 * copyright notice and this permission notice appear in all copies.
 *
 * THE SOFTWARE IS PROVIDED "AS IS" AND THE AUTHOR DISCLAIMS ALL WARRANTIES
 * WITH REGARD TO THIS SOFTWARE INCLUDING ALL IMPLIED WARRANTIES OF
 * MERCHANTABILITY AND FITNESS. IN NO EVENT SHALL THE AUTHOR BE LIABLE FOR
 * ANY SPECIAL, DIRECT, INDIRECT, OR CONSEQUENTIAL DAMAGES OR ANY DAMAGES
 * WHATSOEVER RESULTING FROM LOSS OF USE, DATA OR PROFITS, WHETHER IN AN
 * ACTION OF CONTRACT, NEGLIGENCE OR OTHER TORTIOUS ACTION, ARISING OUT OF
 * OR IN CONNECTION WITH THE USE OR PERFORMANCE OF THIS SOFTWARE.
 *)

open Lwt
open Printf

let allocate_ring ~domid =
	let page = Io_page.get () in
	lwt gnt = Gnttab.get () in
	Gnttab.grant_access ~domid ~perm:Gnttab.RW gnt page;
	return (gnt, Io_page.to_cstruct page)

module RX = struct

  module Proto_64 = struct
    cstruct req {
      uint16_t       id;
      uint16_t       _padding;
      uint32_t       gref
    } as little_endian

    let write ~id ~gref slot =
      set_req_id slot id;
      set_req_gref slot gref;
      id

    cstruct resp {
      uint16_t       id;
      uint16_t       offset;
      uint16_t       flags;
      uint16_t       status
    } as little_endian

    let read slot =
      get_resp_id slot, (get_resp_offset slot, get_resp_flags slot, get_resp_status slot)

    let total_size = max sizeof_req sizeof_resp
    let _ = assert(total_size = 8)
  end

  type response = int * int * int

  let create (id,domid) =
    let name = sprintf "Netif.RX.%s" id in
	lwt rx_gnt, buf = allocate_ring ~domid in
    let sring = Ring.Rpc.of_buf ~buf ~idx_size:Proto_64.total_size ~name in
    let fring = Ring.Rpc.Front.init ~sring in
    let client = Lwt_ring.Front.init fring in
    return (rx_gnt, fring, client)

end

module TX = struct

  type response = int

  module Proto_64 = struct
    cstruct req {
      uint32_t       gref;
      uint16_t       offset;
      uint16_t       flags;
      uint16_t       id;
      uint16_t       size
    } as little_endian

    type flags =
      |Checksum_blank (* 1 *)
      |Data_validated (* 2 *)
      |More_data      (* 4 *)
      |Extra_info     (* 8 *)

    let flag_more_data = 4

    let write ~gref ~offset ~flags ~id ~size slot =
      set_req_gref slot gref;
      set_req_offset slot offset;
      set_req_flags slot flags;
      set_req_id slot id;
      set_req_size slot size;
      id

    cstruct resp {
      uint16_t       id;
      uint16_t       status
    } as little_endian

    let read slot =
      get_resp_id slot, get_resp_status slot

    let total_size = max sizeof_req sizeof_resp
    let _ = assert(total_size = 12)
  end

  let create (id,domid) =
    let name = sprintf "Netif.TX.%s" id in
	lwt rx_gnt, buf = allocate_ring ~domid in
    let sring = Ring.Rpc.of_buf ~buf ~idx_size:Proto_64.total_size ~name in
    let fring = Ring.Rpc.Front.init ~sring in
	let client = Lwt_ring.Front.init fring in
    return (rx_gnt, fring, client)
end

type features = {
  sg: bool;
  gso_tcpv4: bool;
  rx_copy: bool;
  rx_flip: bool;
  smart_poll: bool;
}

type transport = {
  backend_id: int;
  backend: string;
  mac: string;
  tx_fring: (TX.response,int) Ring.Rpc.Front.t;
  tx_client: (TX.response,int) Lwt_ring.Front.t;
  tx_gnt: Gnttab.r;
  rx_fring: (RX.response,int) Ring.Rpc.Front.t;
  rx_client: (RX.response,int) Lwt_ring.Front.t;
  rx_map: (int, Gnttab.r * Io_page.t) Hashtbl.t;
  rx_gnt: Gnttab.r;
  evtchn: Evtchn.t;
  features: features;
}

type t = {
  mutable t: transport;
  mutable resume_fns: (t -> unit Lwt.t) list;
  l : Lwt_mutex.t;
  c : unit Lwt_condition.t;
}

type id = string

let devices : (id, t) Hashtbl.t = Hashtbl.create 1

(* Given a VIF ID and backend domid, construct a netfront record for it *)
let plug_inner id =
  lwt backend_id = Xs.(immediate (fun h -> read h (sprintf "device/vif/%s/backend-id" id))) >|= int_of_string in
  Console.log (sprintf "Netfront.create: id=%s domid=%d\n%!" id backend_id);
  (* Allocate a transmit and receive ring, and event channel for them *)
  lwt (rx_gnt, rx_fring, rx_client) = RX.create (id, backend_id) in
  lwt (tx_gnt, tx_fring, tx_client) = TX.create (id, backend_id) in
  let evtchn = Evtchn.alloc_unbound_port backend_id in
  let evtchn_port = Evtchn.port evtchn in
  (* Read Xenstore info and set state to Connected *)
  let node = sprintf "device/vif/%s/" id in
  lwt backend = Xs.(immediate (fun h -> read h (node ^ "backend"))) in
  lwt mac = Xs.(immediate (fun h -> read h (node ^ "mac"))) in
  printf "MAC: %s\n%!" mac;
  Xs.(transaction (fun h ->
    let wrfn k v = write h (node ^ k) v in
    wrfn "tx-ring-ref" (Gnttab.to_string tx_gnt) >>
    wrfn "rx-ring-ref" (Gnttab.to_string rx_gnt) >>
    wrfn "event-channel" (string_of_int (evtchn_port)) >>
    wrfn "request-rx-copy" "1" >>
    wrfn "feature-rx-notify" "1" >>
    wrfn "feature-sg" "1" >>
    wrfn "state" Device_state.(to_string Connected)
  )) >>
  (* Read backend features *)
  lwt features = Xs.(transaction (fun h ->
    let rdfn k =
      try_lwt
        read h (sprintf "%s/feature-%s" backend k) >>= 
        function
        |"1" -> return true
        |_ -> return false
      with exn -> return false in
    lwt sg = rdfn "sg" in
    lwt gso_tcpv4 = rdfn "gso-tcpv4" in
    lwt rx_copy = rdfn "rx-copy" in
    lwt rx_flip = rdfn "rx-flip" in
    lwt smart_poll = rdfn "smart-poll" in
    return { sg; gso_tcpv4; rx_copy; rx_flip; smart_poll }
  )) in
  let rx_map = Hashtbl.create 1 in
  Console.log (sprintf " sg:%b gso_tcpv4:%b rx_copy:%b rx_flip:%b smart_poll:%b"
    features.sg features.gso_tcpv4 features.rx_copy features.rx_flip features.smart_poll);
  Evtchn.unmask evtchn;
  (* Register callback activation *)
<<<<<<< HEAD
  let t = { backend_id; tx_fring; tx_client; tx_gnt; rx_gnt; rx_fring; rx_client; rx_map;
    evtchn; mac; backend; features } in
=======
  return { backend_id; tx_fring; tx_gnt; rx_gnt; rx_fring; rx_map;
    evtchn; backend; features; mac } 

let plug id = 
  lwt transport = plug_inner id in
  let t = { t=transport; resume_fns=[]; l=Lwt_mutex.create (); c=Lwt_condition.create () } in
>>>>>>> 0a5109e8
  Hashtbl.add devices id t;
  return t

(* Unplug shouldn't block, although the Xen one might need to due
   to Xenstore? XXX *)
let unplug id =
  Console.log (sprintf "Netif.unplug %s: not implemented yet" id);
  ()

<<<<<<< HEAD
let notify nf () =
  Evtchn.notify nf.evtchn

let refill_requests nf =
  let num = Ring.Rpc.Front.get_free_requests nf.rx_fring in
=======
let refill_requests t =
  let num = Ring.Front.get_free_requests t.rx_fring in
>>>>>>> 0a5109e8
  lwt gnts = Gnttab.get_n num in
  let pages = Io_page.get_n num in
  List.iter
    (fun (gnt, page) ->
      Gnttab.grant_access ~domid:t.backend_id ~perm:Gnttab.RW gnt page;
      let gref = Gnttab.to_int32 gnt in
      let id = Int32.to_int gref in (* XXX TODO make gref an int not int32 *)
<<<<<<< HEAD
      Hashtbl.add nf.rx_map id (gnt, page);
      let slot_id = Ring.Rpc.Front.next_req_id nf.rx_fring in
      let slot = Ring.Rpc.Front.slot nf.rx_fring slot_id in
      ignore(RX.Proto_64.write ~id ~gref slot)
    ) (List.combine gnts pages);
  if Ring.Rpc.Front.push_requests_and_check_notify nf.rx_fring
  then notify nf ();
  return ()

let rx_poll nf fn =
  Ring.Rpc.Front.ack_responses nf.rx_fring (fun slot ->
=======
      Hashtbl.add t.rx_map id (gnt, page);
      let slot_id = Ring.Front.next_req_id t.rx_fring in
      let slot = Ring.Front.slot t.rx_fring slot_id in
      ignore(RX.Proto_64.write ~id ~gref slot)
    ) (List.combine gnts pages);
  if Ring.Front.push_requests_and_check_notify t.rx_fring 
  then Evtchn.notify t.evtchn;
  Lwt.return ()

let rx_poll t fn =
  Ring.Front.ack_responses t.rx_fring (fun slot ->
	Console.log "Received packet";
>>>>>>> 0a5109e8
    let id,(offset,flags,status) = RX.Proto_64.read slot in
    let gnt, page = Hashtbl.find t.rx_map id in
    Hashtbl.remove t.rx_map id;
    Gnttab.end_access gnt;
    Gnttab.put gnt;
    match status with
    |sz when status > 0 ->
      let packet = Cstruct.sub (Io_page.to_cstruct page) 0 sz in
      ignore_result (try_lwt fn packet
        with exn -> return (printf "RX exn %s\n%!" (Printexc.to_string exn)))
    |err -> printf "RX error %d\n%!" err
  )

<<<<<<< HEAD
let tx_poll nf =
  Lwt_ring.Front.poll nf.tx_client TX.Proto_64.read
=======
let tx_poll t =
  Ring.Front.poll t.tx_fring TX.Proto_64.read
>>>>>>> 0a5109e8

(* Push a single page to the ring, but no event notification *)
let write_request ?size ~flags nf page =
  lwt gnt = Gnttab.get () in
  (* This grants access to the *base* data pointer of the page *)
<<<<<<< HEAD
  (* XXX: another place where we peek inside the cstruct *)
  Gnttab.grant_access ~domid:nf.backend_id ~perm:Gnttab.RO gnt page.Cstruct.buffer;
  let gref = Gnttab.to_int32 gnt in
  let id = Int32.to_int gref in
  let size = match size with |None -> Cstruct.len page |Some s -> s in
  (* XXX: another place where we peek inside the cstruct *)
  let offset = page.Cstruct.off in
  Lwt_ring.Front.push_request_async nf.tx_client
    (notify nf)
=======
  Gnttab.grant_access ~domid:nf.t.backend_id ~perm:Gnttab.RO gnt page;
  let gref = Gnttab.to_int32 gnt in
  let id = Int32.to_int gref in
  let size = match size with |None -> Io_page.length page |Some s -> s in
  let offset = Cstruct.base_offset page in
  Ring.Front.push_request_async nf.t.tx_fring
>>>>>>> 0a5109e8
    (TX.Proto_64.write ~id ~gref ~offset ~flags ~size) 
    (fun th ->
		let finalize = function 
			| Some Ring.Shutdown ->
				Gnttab.put gnt
			| _ -> 
				Gnttab.end_access gnt;
				Gnttab.put gnt
		in
		lwt e = try_lwt th >> return None with e -> return (Some e) in
	    return (finalize e))
 
(* Transmit a packet from buffer, with offset and length *)  
<<<<<<< HEAD
let write nf page =
  lwt () = write_request ~flags:0 nf page in
  return ()
=======
let rec write nf page =
  try_lwt
    lwt () = write_request ~flags:0 nf page in
    if Ring.Front.push_requests_and_check_notify nf.t.tx_fring 
    then Evtchn.notify nf.t.evtchn;
    Lwt.return ()
  with | Ring.Shutdown -> write nf page
>>>>>>> 0a5109e8

(* Transmit a packet from a list of pages *)
let writev nf pages =
  match pages with
  |[] -> return ()
  |[page] ->
     (* If there is only one page, then just write it normally *)
     write nf page
  |first_page::other_pages ->
     (* For Xen Netfront, the first fragment contains the entire packet
      * length, which is the backend will use to consume the remaining
      * fragments until the full length is satisfied *)
     lwt () = write_request ~flags:TX.Proto_64.flag_more_data ~size:(Cstruct.lenv pages) nf first_page in
     let rec xmit = 
       function
       |[] -> return ()
       |[page] -> (* The last fragment has no More_data flag to indicate eof *)
          write_request ~flags:0 nf page
       |page::tl -> (* A middle fragment has a More_data flag set *)
          lwt () = write_request ~flags:TX.Proto_64.flag_more_data nf page in
          xmit tl
     in
     lwt () = xmit other_pages in
<<<<<<< HEAD
     return ()
=======
     if Ring.Front.push_requests_and_check_notify nf.t.tx_fring 
	 then Evtchn.notify nf.t.evtchn;
	 return ()

let wait_for_plug nf =
	Console.log_s "Wait for plug..." >>
	Lwt_mutex.with_lock nf.l (fun () -> 
		while_lwt not (Evtchn.is_valid nf.t.evtchn) do
			Lwt_condition.wait ~mutex:nf.l nf.c
		done)
>>>>>>> 0a5109e8

let listen nf fn =
  (* Listen for the activation to poll the interface *)
  let rec poll_t t =
    lwt () = refill_requests t in
    rx_poll t fn;
    tx_poll t;
    (* Evtchn.notify nf.t.evtchn; *)
    lwt new_t = 
      try_lwt
		Activations.wait t.evtchn >> return t
      with
        | Generation.Invalid ->
			Console.log_s "Waiting for plug in listen" >> 
			lwt () = wait_for_plug nf in
            Console.log_s "Done..." >> 
            return nf.t
    in poll_t new_t
  in
  poll_t nf.t

(** Return a list of valid VIF IDs *)
let enumerate () =
  (* Find out how many VIFs we have *)
  let rec read_vif num acc =
    try_lwt
      lwt sid = Xs.(immediate (fun h -> read h (sprintf "device/vif/%d/backend-id" num))) in
      printf "found: num=%d backend-id=%s\n%!" num sid;
      read_vif (succ num) (sid :: acc)
    with
      _ -> return (List.rev acc)
  in
  read_vif 0 []

<<<<<<< HEAD
let create ?dev fn =
=======
let resume (id,t) =
  lwt transport = plug_inner id in
  let old_transport = t.t in
  t.t <- transport;
  lwt () = Lwt_list.iter_s (fun fn -> fn t) t.resume_fns in
  lwt () = Lwt_mutex.with_lock t.l (fun () -> Lwt_condition.broadcast t.c (); return ()) in
  Ring.Front.shutdown old_transport.rx_fring;
  Ring.Front.shutdown old_transport.tx_fring;
  return ()

let resume () =
  let devs = Hashtbl.fold (fun k v acc -> (k,v)::acc) devices [] in
  Lwt_list.iter_p (fun (k,v) -> resume (k,v)) devs

let add_resume_hook t fn =
	t.resume_fns <- fn::t.resume_fns

let create fn =
>>>>>>> 0a5109e8
  let th,_ = Lwt.task () in
  Lwt.on_cancel th (fun _ -> Hashtbl.iter (fun id _ -> unplug id) devices);
  lwt ids = enumerate () in
  let pt = Lwt_list.iter_p (fun id ->
    lwt t = plug id in
    fn id t) ids in
  th <?> pt

(* The Xenstore MAC address is colon separated, very helpfully *)
let mac nf = 
  let s = String.create 6 in
  Scanf.sscanf nf.t.mac "%02x:%02x:%02x:%02x:%02x:%02x"
    (fun a b c d e f ->
      s.[0] <- Char.chr a;
      s.[1] <- Char.chr b;
      s.[2] <- Char.chr c;
      s.[3] <- Char.chr d;
      s.[4] <- Char.chr e;
      s.[5] <- Char.chr f;
    );
  s

(* The Xenstore MAC address is colon separated, very helpfully *)
let ethid t = 
  string_of_int t.t.backend_id

(* Get write buffer for Netif output *)
let get_writebuf t =
  let page = Io_page.get () in
  (* TODO: record statistics for requesting thread here (in debug mode?) *)
  return (Cstruct.of_bigarray page)<|MERGE_RESOLUTION|>--- conflicted
+++ resolved
@@ -192,17 +192,12 @@
     features.sg features.gso_tcpv4 features.rx_copy features.rx_flip features.smart_poll);
   Evtchn.unmask evtchn;
   (* Register callback activation *)
-<<<<<<< HEAD
-  let t = { backend_id; tx_fring; tx_client; tx_gnt; rx_gnt; rx_fring; rx_client; rx_map;
-    evtchn; mac; backend; features } in
-=======
-  return { backend_id; tx_fring; tx_gnt; rx_gnt; rx_fring; rx_map;
-    evtchn; backend; features; mac } 
+  return { backend_id; tx_fring; tx_client; tx_gnt; rx_gnt; rx_fring; rx_client; rx_map;
+    evtchn; mac; backend; features }
 
 let plug id = 
   lwt transport = plug_inner id in
   let t = { t=transport; resume_fns=[]; l=Lwt_mutex.create (); c=Lwt_condition.create () } in
->>>>>>> 0a5109e8
   Hashtbl.add devices id t;
   return t
 
@@ -212,24 +207,18 @@
   Console.log (sprintf "Netif.unplug %s: not implemented yet" id);
   ()
 
-<<<<<<< HEAD
 let notify nf () =
   Evtchn.notify nf.evtchn
 
 let refill_requests nf =
   let num = Ring.Rpc.Front.get_free_requests nf.rx_fring in
-=======
-let refill_requests t =
-  let num = Ring.Front.get_free_requests t.rx_fring in
->>>>>>> 0a5109e8
   lwt gnts = Gnttab.get_n num in
   let pages = Io_page.get_n num in
   List.iter
     (fun (gnt, page) ->
-      Gnttab.grant_access ~domid:t.backend_id ~perm:Gnttab.RW gnt page;
+      Gnttab.grant_access ~domid:nf.backend_id ~perm:Gnttab.RW gnt page;
       let gref = Gnttab.to_int32 gnt in
       let id = Int32.to_int gref in (* XXX TODO make gref an int not int32 *)
-<<<<<<< HEAD
       Hashtbl.add nf.rx_map id (gnt, page);
       let slot_id = Ring.Rpc.Front.next_req_id nf.rx_fring in
       let slot = Ring.Rpc.Front.slot nf.rx_fring slot_id in
@@ -241,23 +230,9 @@
 
 let rx_poll nf fn =
   Ring.Rpc.Front.ack_responses nf.rx_fring (fun slot ->
-=======
-      Hashtbl.add t.rx_map id (gnt, page);
-      let slot_id = Ring.Front.next_req_id t.rx_fring in
-      let slot = Ring.Front.slot t.rx_fring slot_id in
-      ignore(RX.Proto_64.write ~id ~gref slot)
-    ) (List.combine gnts pages);
-  if Ring.Front.push_requests_and_check_notify t.rx_fring 
-  then Evtchn.notify t.evtchn;
-  Lwt.return ()
-
-let rx_poll t fn =
-  Ring.Front.ack_responses t.rx_fring (fun slot ->
-	Console.log "Received packet";
->>>>>>> 0a5109e8
     let id,(offset,flags,status) = RX.Proto_64.read slot in
-    let gnt, page = Hashtbl.find t.rx_map id in
-    Hashtbl.remove t.rx_map id;
+    let gnt, page = Hashtbl.find nf.rx_map id in
+    Hashtbl.remove nf.rx_map id;
     Gnttab.end_access gnt;
     Gnttab.put gnt;
     match status with
@@ -268,40 +243,27 @@
     |err -> printf "RX error %d\n%!" err
   )
 
-<<<<<<< HEAD
 let tx_poll nf =
   Lwt_ring.Front.poll nf.tx_client TX.Proto_64.read
-=======
-let tx_poll t =
-  Ring.Front.poll t.tx_fring TX.Proto_64.read
->>>>>>> 0a5109e8
 
 (* Push a single page to the ring, but no event notification *)
 let write_request ?size ~flags nf page =
   lwt gnt = Gnttab.get () in
   (* This grants access to the *base* data pointer of the page *)
-<<<<<<< HEAD
   (* XXX: another place where we peek inside the cstruct *)
-  Gnttab.grant_access ~domid:nf.backend_id ~perm:Gnttab.RO gnt page.Cstruct.buffer;
+  Gnttab.grant_access ~domid:nf.t.backend_id ~perm:Gnttab.RO gnt page.Cstruct.buffer;
   let gref = Gnttab.to_int32 gnt in
   let id = Int32.to_int gref in
   let size = match size with |None -> Cstruct.len page |Some s -> s in
+  printf "write flags=%d size=%d this=%d\n" flags size (Cstruct.len page);
   (* XXX: another place where we peek inside the cstruct *)
   let offset = page.Cstruct.off in
-  Lwt_ring.Front.push_request_async nf.tx_client
-    (notify nf)
-=======
-  Gnttab.grant_access ~domid:nf.t.backend_id ~perm:Gnttab.RO gnt page;
-  let gref = Gnttab.to_int32 gnt in
-  let id = Int32.to_int gref in
-  let size = match size with |None -> Io_page.length page |Some s -> s in
-  let offset = Cstruct.base_offset page in
-  Ring.Front.push_request_async nf.t.tx_fring
->>>>>>> 0a5109e8
+  Lwt_ring.Front.push_request_async nf.t.tx_client
+    (notify nf.t)
     (TX.Proto_64.write ~id ~gref ~offset ~flags ~size) 
     (fun th ->
 		let finalize = function 
-			| Some Ring.Shutdown ->
+			| Some Lwt_ring.Shutdown ->
 				Gnttab.put gnt
 			| _ -> 
 				Gnttab.end_access gnt;
@@ -311,19 +273,11 @@
 	    return (finalize e))
  
 (* Transmit a packet from buffer, with offset and length *)  
-<<<<<<< HEAD
-let write nf page =
-  lwt () = write_request ~flags:0 nf page in
-  return ()
-=======
 let rec write nf page =
   try_lwt
     lwt () = write_request ~flags:0 nf page in
-    if Ring.Front.push_requests_and_check_notify nf.t.tx_fring 
-    then Evtchn.notify nf.t.evtchn;
-    Lwt.return ()
-  with | Ring.Shutdown -> write nf page
->>>>>>> 0a5109e8
+    return ()
+  with | Lwt_ring.Shutdown -> write nf page
 
 (* Transmit a packet from a list of pages *)
 let writev nf pages =
@@ -347,12 +301,7 @@
           xmit tl
      in
      lwt () = xmit other_pages in
-<<<<<<< HEAD
      return ()
-=======
-     if Ring.Front.push_requests_and_check_notify nf.t.tx_fring 
-	 then Evtchn.notify nf.t.evtchn;
-	 return ()
 
 let wait_for_plug nf =
 	Console.log_s "Wait for plug..." >>
@@ -360,7 +309,6 @@
 		while_lwt not (Evtchn.is_valid nf.t.evtchn) do
 			Lwt_condition.wait ~mutex:nf.l nf.c
 		done)
->>>>>>> 0a5109e8
 
 let listen nf fn =
   (* Listen for the activation to poll the interface *)
@@ -395,17 +343,14 @@
   in
   read_vif 0 []
 
-<<<<<<< HEAD
-let create ?dev fn =
-=======
 let resume (id,t) =
   lwt transport = plug_inner id in
   let old_transport = t.t in
   t.t <- transport;
   lwt () = Lwt_list.iter_s (fun fn -> fn t) t.resume_fns in
   lwt () = Lwt_mutex.with_lock t.l (fun () -> Lwt_condition.broadcast t.c (); return ()) in
-  Ring.Front.shutdown old_transport.rx_fring;
-  Ring.Front.shutdown old_transport.tx_fring;
+  Lwt_ring.Front.shutdown old_transport.rx_client;
+  Lwt_ring.Front.shutdown old_transport.tx_client;
   return ()
 
 let resume () =
@@ -416,7 +361,6 @@
 	t.resume_fns <- fn::t.resume_fns
 
 let create fn =
->>>>>>> 0a5109e8
   let th,_ = Lwt.task () in
   Lwt.on_cancel th (fun _ -> Hashtbl.iter (fun id _ -> unplug id) devices);
   lwt ids = enumerate () in
